--- conflicted
+++ resolved
@@ -156,29 +156,9 @@
         if "_ray_release" in runtime_env_json:
             self._dict["_ray_release"] = runtime_env_json["_ray_release"]
 
-<<<<<<< HEAD
         if self._dict.get("pip") or self._dict.get("conda"):
             self._dict["_ray_commit"] = ray.__commit__
 
-        self._dict["env_vars"] = None
-        if "env_vars" in runtime_env_json:
-            env_vars = runtime_env_json["env_vars"]
-            self._dict["env_vars"] = env_vars
-            if not (isinstance(env_vars, dict) and all(
-                    isinstance(k, str) and isinstance(v, str)
-                    for (k, v) in env_vars.items())):
-                raise TypeError("runtime_env['env_vars'] must be of type"
-                                "Dict[str, str]")
-
-        if self._dict.get("working_dir"):
-            if self._dict["env_vars"] is None:
-                self._dict["env_vars"] = {}
-            # TODO(ekl): env vars is probably not the right long term impl.
-            self._dict["env_vars"].update(
-                RAY_RUNTIME_ENV_FILES=self._dict["working_dir"])
-
-=======
->>>>>>> 7cfe7f84
         # TODO(ekl) we should have better schema validation here.
         # TODO(ekl) support py_modules
         # TODO(architkulkarni) support env_vars, docker
